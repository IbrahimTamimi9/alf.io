--
-- This file is part of bagarino.
--
-- bagarino is free software: you can redistribute it and/or modify
-- it under the terms of the GNU General Public License as published by
-- the Free Software Foundation, either version 3 of the License, or
-- (at your option) any later version.
--
-- bagarino is distributed in the hope that it will be useful,
-- but WITHOUT ANY WARRANTY; without even the implied warranty of
-- MERCHANTABILITY or FITNESS FOR A PARTICULAR PURPOSE.  See the
-- GNU General Public License for more details.
--
-- You should have received a copy of the GNU General Public License
-- along with bagarino.  If not, see <http://www.gnu.org/licenses/>.
--

INSERT INTO organization(name, description, email) VALUES ('demo', 'demo organization', 'info@pippobaudo.com');

insert into event(description, short_name, owner, location, latitude, longitude, start_ts, end_ts, regular_price_cts, currency, available_seats, vat_included, vat, allowed_payment_proxies)
  values('event desc', 'eventname', 0, 'demo location', '0', '0', '2015-01-10 00:00:00' , '2015-01-10 23:59:00' , 1000, 'CHF', 440, 'true', 8, 'STRIPE');

insert into j_event_organization(event_id, org_id) values(0, 0);

<<<<<<< HEAD
insert into ticket_category(inception, expiration, name, description, max_tickets, price_cts) values
  ('2014-01-10 00:00:00', '2015-01-10 00:00:00', 'Normal', 'Very good category', 2, 1000),
  ('2014-01-10 00:00:00', '2015-01-10 00:00:00', 'Not normal', 'Very very good category', 2, 500);
=======
insert into ticket_category(inception, expiration, name, description, max_tickets, discount) values
  ('2014-01-10 00:00:00', '2015-01-10 00:00:00', 'Normal', 'Very good category', 2, 0),
  ('2014-01-10 00:00:00', '2015-01-10 00:00:00', 'Not normal', 'Very very good category', 4, 50);
>>>>>>> b54bb792
  
insert into j_event_ticket_category(event_id, ticket_category_id) values (0,0);
insert into j_event_ticket_category(event_id, ticket_category_id) values (0,1);

insert into ticket (uuid, creation, category_id, event_id, status, original_price_cts, paid_price_cts)
  values
  ('abcdefghilmn', '2014-01-10 00:00:00', 0, 0, 'FREE', 1000, 1000),
  ('abcdefghilmo', '2014-01-10 00:00:00', 0, 0, 'FREE', 1000, 1000),
  ('abcdefghilmn41', '2014-01-10 00:00:00', 1, 0, 'FREE', 500, 500),
  ('abcdefghilmn42', '2014-01-10 00:00:00', 1, 0, 'FREE', 500, 500),
  ('abcdefghilmn43', '2014-01-10 00:00:00', 1, 0, 'FREE', 500, 500),
  ('abcdefghilmo44', '2014-01-10 00:00:00', 1, 0, 'FREE', 500, 500);
  
insert into configuration (c_key, c_value, description) values
	('STRIPE_SECRET_KEY', 'sk_test_cayJOFUUYF9cWOoMXemJd61Z', 'test api key'),
	('STRIPE_PUBLIC_KEY', 'pk_test_gY3X0UiTgKCeStUG67i2kEFq', 'test client side api key'),
	('MAX_AMOUNT_OF_TICKETS_BY_RESERVATION', '5', 'max amount of tickets');<|MERGE_RESOLUTION|>--- conflicted
+++ resolved
@@ -22,15 +22,9 @@
 
 insert into j_event_organization(event_id, org_id) values(0, 0);
 
-<<<<<<< HEAD
 insert into ticket_category(inception, expiration, name, description, max_tickets, price_cts) values
-  ('2014-01-10 00:00:00', '2015-01-10 00:00:00', 'Normal', 'Very good category', 2, 1000),
+  ('2014-01-10 00:00:00', '2015-01-10 00:00:00', 'Normal', 'Very good category', 2, 0),
   ('2014-01-10 00:00:00', '2015-01-10 00:00:00', 'Not normal', 'Very very good category', 2, 500);
-=======
-insert into ticket_category(inception, expiration, name, description, max_tickets, discount) values
-  ('2014-01-10 00:00:00', '2015-01-10 00:00:00', 'Normal', 'Very good category', 2, 0),
-  ('2014-01-10 00:00:00', '2015-01-10 00:00:00', 'Not normal', 'Very very good category', 4, 50);
->>>>>>> b54bb792
   
 insert into j_event_ticket_category(event_id, ticket_category_id) values (0,0);
 insert into j_event_ticket_category(event_id, ticket_category_id) values (0,1);
